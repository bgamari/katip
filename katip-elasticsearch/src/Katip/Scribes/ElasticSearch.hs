module Katip.Scribes.ElasticSearch
    ( mkEsScribe
    , mkDocId
    , EsQueueSize
    , mkEsQueueSize
    ) where


-------------------------------------------------------------------------------
import           Control.Applicative
import           Control.Concurrent.Async
import           Control.Concurrent.STM
import           Control.Monad
<<<<<<< HEAD
import           Data.Aeson
=======
import qualified Data.Text.Encoding  as T
>>>>>>> 8f21fec3
import           Data.UUID
import           Database.Bloodhound
import           Network.HTTP.Client
import           System.Random
-------------------------------------------------------------------------------
import           Katip.Core
-------------------------------------------------------------------------------


-------------------------------------------------------------------------------
mkEsScribe
    :: ManagerSettings
    -> Server
    -> IndexName
    -> MappingName
    -> EsQueueSize
    -> Severity
    -> Verbosity
    -> IO Scribe
<<<<<<< HEAD
mkEsScribe server ix mapping qs sev verb = do
    q <- newTBQueueIO $ unEsQueueSize qs
    worker <- startWorker server ix mapping q
    link worker

    return $ Scribe $ \ i ->
      when (_itemSeverity i >= sev) $
        void $ atomically $ tryWriteTBQueue q (itemJson verb i)
=======
mkEsScribe ms server ix mapping sev verb =
  withManager ms $ \mgr -> do
    let env = BHEnv { bhServer = server
                    , bhManager = mgr
                    }
    return $ Scribe $ \ i -> do
      did <- mkDocId
      when (_itemSeverity i >= sev) $
        void $ runBH env $ indexDocument ix mapping (itemJson verb i) did
>>>>>>> 8f21fec3


-------------------------------------------------------------------------------
mkDocId :: IO DocId
<<<<<<< HEAD
mkDocId = (DocId . toString) `fmap` randomIO


-------------------------------------------------------------------------------
newtype EsQueueSize = EsQueueSize {
       unEsQueueSize :: Int
     } deriving (Show, Eq, Ord, Bounded)


mkEsQueueSize :: Int -> Maybe EsQueueSize
mkEsQueueSize n
  | n >= 0    = Just $ EsQueueSize n
  | otherwise = Nothing


-------------------------------------------------------------------------------
startWorker
    :: Server
    -> IndexName
    -> MappingName
    -> TBQueue Value
    -> IO (Async ())
startWorker server ix mapping q = async $ forever $ do
    v <- atomically $ readTBQueue q
    res <- waitCatch =<< async (sendLog v)
    when (isLeft res) $ inCaseOfEmergency
  where
    sendLog v = void $ indexDocument server ix mapping v =<< mkDocId
    --TODO reenqueue? drop? would be nice to log but we don't have that context
    inCaseOfEmergency = return ()


-------------------------------------------------------------------------------
tryWriteTBQueue :: TBQueue a -> a -> STM Bool
tryWriteTBQueue q v = do
    ok <- not <$> isFullTBQueue q
    when ok $ writeTBQueue q v
    return ok


-------------------------------------------------------------------------------
isLeft :: Either a b -> Bool
isLeft (Left _) = True
isLeft _        = False
=======
mkDocId = (DocId . T.decodeUtf8 . toASCIIBytes) `fmap` randomIO
>>>>>>> 8f21fec3
<|MERGE_RESOLUTION|>--- conflicted
+++ resolved
@@ -11,11 +11,8 @@
 import           Control.Concurrent.Async
 import           Control.Concurrent.STM
 import           Control.Monad
-<<<<<<< HEAD
 import           Data.Aeson
-=======
 import qualified Data.Text.Encoding  as T
->>>>>>> 8f21fec3
 import           Data.UUID
 import           Database.Bloodhound
 import           Network.HTTP.Client
@@ -35,32 +32,23 @@
     -> Severity
     -> Verbosity
     -> IO Scribe
-<<<<<<< HEAD
-mkEsScribe server ix mapping qs sev verb = do
-    q <- newTBQueueIO $ unEsQueueSize qs
-    worker <- startWorker server ix mapping q
-    link worker
-
-    return $ Scribe $ \ i ->
-      when (_itemSeverity i >= sev) $
-        void $ atomically $ tryWriteTBQueue q (itemJson verb i)
-=======
-mkEsScribe ms server ix mapping sev verb =
+mkEsScribe ms server ix mapping qs sev verb = do
+  q <- newTBQueueIO $ unEsQueueSize qs
   withManager ms $ \mgr -> do
     let env = BHEnv { bhServer = server
                     , bhManager = mgr
                     }
+    worker <- startWorker env ix mapping q
+    link worker
     return $ Scribe $ \ i -> do
       did <- mkDocId
       when (_itemSeverity i >= sev) $
-        void $ runBH env $ indexDocument ix mapping (itemJson verb i) did
->>>>>>> 8f21fec3
+        void $ atomically $ tryWriteTBQueue q (itemJson verb i)
 
 
 -------------------------------------------------------------------------------
 mkDocId :: IO DocId
-<<<<<<< HEAD
-mkDocId = (DocId . toString) `fmap` randomIO
+mkDocId = (DocId . T.decodeUtf8 . toASCIIBytes) `fmap` randomIO
 
 
 -------------------------------------------------------------------------------
@@ -77,17 +65,19 @@
 
 -------------------------------------------------------------------------------
 startWorker
-    :: Server
+    :: BHEnv
     -> IndexName
     -> MappingName
     -> TBQueue Value
     -> IO (Async ())
-startWorker server ix mapping q = async $ forever $ do
+startWorker env ix mapping q = async $ forever $ do
     v <- atomically $ readTBQueue q
     res <- waitCatch =<< async (sendLog v)
-    when (isLeft res) $ inCaseOfEmergency
+    when (isLeft res) inCaseOfEmergency
   where
-    sendLog v = void $ indexDocument server ix mapping v =<< mkDocId
+    sendLog v = void $ do
+      did <- mkDocId
+      runBH env $ indexDocument ix mapping v did
     --TODO reenqueue? drop? would be nice to log but we don't have that context
     inCaseOfEmergency = return ()
 
@@ -103,7 +93,4 @@
 -------------------------------------------------------------------------------
 isLeft :: Either a b -> Bool
 isLeft (Left _) = True
-isLeft _        = False
-=======
-mkDocId = (DocId . T.decodeUtf8 . toASCIIBytes) `fmap` randomIO
->>>>>>> 8f21fec3
+isLeft _        = False